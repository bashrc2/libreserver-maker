--- conflicted
+++ resolved
@@ -45,17 +45,12 @@
 }
 
 function remove-self {
-<<<<<<< HEAD
     rm -f /etc/init.d/first-run
     rm -f /etc/rc1.d/S01first-run
     rm -f /etc/rc2.d/S01first-run
-=======
-    # vanish.
-
     rm /etc/init.d/first-run
     rm /etc/rc1.d/S01first-run
     rm /etc/rc2.d/S01first-run
->>>>>>> dbc53587
 }
 
 create-keys
