#! /usr/bin/make

# armel amd64 i386
ARCHITECTURE = armel
# dreamplug guruplug virtualbox
MACHINE = dreamplug
# card usb hdd
DESTINATION = card
BUILD = $(MACHINE)-$(ARCHITECTURE)-$(DESTINATION)
STAMP = build/stamp
TODAY := `date +%Y-%m-%d`
NAME = build/freedombox-unstable_$(TODAY)_$(BUILD)
WEEKLY_DIR = torrent/freedombox-unstable_$(TODAY)
IMAGE = $(NAME).img
ARCHIVE = $(NAME).tar.bz2
SIGNATURE = $(ARCHIVE).sig

image: dreamplug-image

# build DreamPlug USB or SD card image
<<<<<<< HEAD
dreamplug-image: prep
=======
dreamplug-image: $(STAMP)-dreamplug-predepend
>>>>>>> fbc4d2ab
	$(eval TEMP_ARCHITECTURE = $(ARCHITECTURE))
	$(eval TEMP_MACHINE = $(MACHINE))
	$(eval TEMP_DESTINATION = $(DESTINATION))
	$(eval ARCHITECTURE = armel)
	$(eval MACHINE = dreamplug)
	$(eval DESTINATION = card)
	ARCHITECTURE=$(ARCHITECTURE) MACHINE=$(MACHINE) \
		DESTINATION=$(DESTINATION) bin/mk_freedombox_image $(NAME)
	tar -cjvf $(ARCHIVE) $(IMAGE)
	-gpg --output $(SIGNATURE) --detach-sig $(ARCHIVE)
	$(eval ARCHITECTURE = $(TEMP_ARCHITECTURE))
	$(eval MACHINE = $(TEMP_MACHINE))
	$(eval DESTINATION = $(TEMP_DESTINATION))
	@echo "Build complete."

# build Raspberry Pi SD card image
<<<<<<< HEAD
raspberry-image: prep
=======
raspberry-image: $(STAMP)-raspberry-predepend
>>>>>>> fbc4d2ab
	$(eval TEMP_ARCHITECTURE = $(ARCHITECTURE))
	$(eval TEMP_MACHINE = $(MACHINE))
	$(eval TEMP_DESTINATION = $(DESTINATION))
	$(eval ARCHITECTURE = armel)
	$(eval MACHINE = raspberry)
	$(eval DESTINATION = card)
	ARCHITECTURE=$(ARCHITECTURE) MACHINE=$(MACHINE) DESTINATION=$(DESTINATION) \
	  bin/mk_freedombox_image $(NAME)
	tar -cjvf $(ARCHIVE) $(IMAGE)
	-gpg --output $(SIGNATURE) --detach-sig $(ARCHIVE)
	$(eval ARCHITECTURE = $(TEMP_ARCHITECTURE))
	$(eval MACHINE = $(TEMP_MACHINE))
	$(eval DESTINATION = $(TEMP_DESTINATION))
	@echo "Build complete."

# build a virtualbox image
<<<<<<< HEAD
virtualbox-image: prep
=======
virtualbox-image: $(STAMP)-vbox-predepend
>>>>>>> fbc4d2ab
	$(eval TEMP_ARCHITECTURE = $(ARCHITECTURE))
	$(eval TEMP_MACHINE = $(MACHINE))
	$(eval TEMP_DESTINATION = $(DESTINATION))
	$(eval ARCHITECTURE = i386)
	$(eval MACHINE = virtualbox)
	$(eval DESTINATION = hdd)
	ARCHITECTURE=$(ARCHITECTURE) MACHINE=$(MACHINE) DESTINATION=$(DESTINATION) \
	  bin/mk_freedombox_image $(NAME)
# Convert image to vdi hard drive
	VBoxManage convertdd $(NAME).img $(NAME).vdi
	tar -cjvf $(ARCHIVE) $(NAME).vdi
	-gpg --output $(SIGNATURE) --detach-sig $(ARCHIVE)
	$(eval ARCHITECTURE = $(TEMP_ARCHITECTURE))
	$(eval MACHINE = $(TEMP_MACHINE))
	$(eval DESTINATION = $(TEMP_DESTINATION))
	@echo "Build complete."

<<<<<<< HEAD
prep:	
	mkdir -p build
	
=======
prep:
	mkdir -p build

#
# meta
#

# install required files so users don't need to do it themselves.
$(STAMP)-predepend: prep
	sudo sh -c "apt-get install git mercurial python-docutils mktorrent"
	touch $@

$(STAMP)-vmdebootstrap-predepend: $(STAMP)-predepend
	sudo sh -c "apt-get -y install debootstrap qemu-utils parted mbr kpartx python-cliapp"
	touch $@

$(STAMP)-vbox-predepend: $(STAMP)-vmdebootstrap-predepend
	sudo sh -c "apt-get -y install extlinux virtualbox"
	touch $@

$(STAMP)-raspberry-predepend: $(STAMP)-vmdebootstrap-predepend
	sudo sh -c "apt-get -y install qemu-user-static binfmt-support"
	touch $@

$(STAMP)-dreamplug-predepend: $(STAMP)-vmdebootstrap-predepend
	sudo sh -c "apt-get -y install qemu-user-static binfmt-support u-boot-tools"
	touch $@

>>>>>>> fbc4d2ab
clean:
	-rm -f $(IMAGE) $(ARCHIVE) $(STAMP)-*
	-rm -f rootfs-* source/etc/fstab

distclean: clean
	sudo rm -rf build

weekly-image: dreamplug-image raspberry-image virtualbox-image
	mkdir -p $(WEEKLY_DIR)
	mv build/*bz2 build/*sig $(WEEKLY_DIR)
	cp weekly_template.org $(WEEKLY_DIR)/README.org
	echo "http://betweennowhere.net/freedombox-images/$(WEEKLY_DIR)" > torrent/webseed
	@echo ""
	@echo "----------"
	@echo "When the README has been updated, hit Enter."
	read X
	mktorrent -a `cat torrent/trackers` -w `cat torrent/webseed` $(WEEKLY_DIR)
	mv $(WEEKLY_DIR).torrent torrent/<|MERGE_RESOLUTION|>--- conflicted
+++ resolved
@@ -18,19 +18,15 @@
 image: dreamplug-image
 
 # build DreamPlug USB or SD card image
-<<<<<<< HEAD
-dreamplug-image: prep
-=======
 dreamplug-image: $(STAMP)-dreamplug-predepend
->>>>>>> fbc4d2ab
 	$(eval TEMP_ARCHITECTURE = $(ARCHITECTURE))
 	$(eval TEMP_MACHINE = $(MACHINE))
 	$(eval TEMP_DESTINATION = $(DESTINATION))
 	$(eval ARCHITECTURE = armel)
 	$(eval MACHINE = dreamplug)
 	$(eval DESTINATION = card)
-	ARCHITECTURE=$(ARCHITECTURE) MACHINE=$(MACHINE) \
-		DESTINATION=$(DESTINATION) bin/mk_freedombox_image $(NAME)
+	ARCHITECTURE=$(ARCHITECTURE) MACHINE=$(MACHINE) DESTINATION=$(DESTINATION) \
+	  bin/mk_freedombox_image $(NAME)
 	tar -cjvf $(ARCHIVE) $(IMAGE)
 	-gpg --output $(SIGNATURE) --detach-sig $(ARCHIVE)
 	$(eval ARCHITECTURE = $(TEMP_ARCHITECTURE))
@@ -39,11 +35,7 @@
 	@echo "Build complete."
 
 # build Raspberry Pi SD card image
-<<<<<<< HEAD
-raspberry-image: prep
-=======
 raspberry-image: $(STAMP)-raspberry-predepend
->>>>>>> fbc4d2ab
 	$(eval TEMP_ARCHITECTURE = $(ARCHITECTURE))
 	$(eval TEMP_MACHINE = $(MACHINE))
 	$(eval TEMP_DESTINATION = $(DESTINATION))
@@ -60,11 +52,7 @@
 	@echo "Build complete."
 
 # build a virtualbox image
-<<<<<<< HEAD
-virtualbox-image: prep
-=======
 virtualbox-image: $(STAMP)-vbox-predepend
->>>>>>> fbc4d2ab
 	$(eval TEMP_ARCHITECTURE = $(ARCHITECTURE))
 	$(eval TEMP_MACHINE = $(MACHINE))
 	$(eval TEMP_DESTINATION = $(DESTINATION))
@@ -82,11 +70,6 @@
 	$(eval DESTINATION = $(TEMP_DESTINATION))
 	@echo "Build complete."
 
-<<<<<<< HEAD
-prep:	
-	mkdir -p build
-	
-=======
 prep:
 	mkdir -p build
 
@@ -115,10 +98,8 @@
 	sudo sh -c "apt-get -y install qemu-user-static binfmt-support u-boot-tools"
 	touch $@
 
->>>>>>> fbc4d2ab
 clean:
 	-rm -f $(IMAGE) $(ARCHIVE) $(STAMP)-*
-	-rm -f rootfs-* source/etc/fstab
 
 distclean: clean
 	sudo rm -rf build
