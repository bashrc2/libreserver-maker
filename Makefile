--- conflicted
+++ resolved
@@ -29,20 +29,6 @@
 
 # copy DreamPlug root filesystem to a usb stick or microSD card
 # stick assumed to have 2 partitions, 128meg FAT and the rest ext3 partition
-<<<<<<< HEAD
-dreamstick:	stamp-dreamplug-rootfs stamp-predepend
-# 	bin/partition-stick
-	mount $(MOUNTPOINT)
-	sudo mkdir -p $(BOOTPOINT)
-	mount $(BOOTPOINT)
-	sudo rsync -atvz --progress --delete --exclude=boot build/dreamplug/ $(MOUNTPOINT)/
-	sudo cp build/dreamplug/boot/* $(MOUNTPOINT)/boot/
-
-# we'll manually run the first-run script in copy2dream
-	rm $(MOUNTPOINT)/etc/rc1.d/S01first-run $(MOUNTPOINT)/etc/rc2.d/S01first-run
-
-# and finish!
-=======
 image: rootfs-$(ARCHITECTURE)
 	-umount $(BOOTPOINT)
 	-umount $(MOUNTPOINT)
@@ -68,7 +54,6 @@
 	mkdir -p $(MOUNTPOINT)/var/freedombox/
 	touch $(MOUNTPOINT)/var/freedombox/dont-tweak-kernel
 endif
->>>>>>> dbc53587
 	sync
 	sleep 1
 	umount $(BOOTPOINT)
@@ -108,28 +93,6 @@
 distclean: clean clean-card
 	sudo rm -rf build
 
-<<<<<<< HEAD
-# populate the microSD card with a bootable file system
-microSD: stamp-dreamplug-rootfs
-	-umount $(BOOTPOINT)
-	-umount $(MOUNTPOINT)
-	mount $(MOUNTPOINT)
-	sudo mkdir -p $(BOOTPOINT)
-	mount $(BOOTPOINT)
-	sudo rsync -atvz --progress --delete --exclude=boot build/dreamplug/ $(MOUNTPOINT)/
-	sudo cp build/dreamplug/boot/* $(MOUNTPOINT)/boot/
-# we don't need to copy2dream, this is the microSD card.
-	sudo rm $(MOUNTPOINT)/sbin/copy2dream
-# fix fstab for the SD card.
-	sudo sh -c "sed -e 's/sdc1/sda1/g' < source/etc/fstab > $(MOUNTPOINT)/etc/fstab"
-	sync
-	sleep 1
-	umount $(BOOTPOINT)
-	umount $(MOUNTPOINT)
-	@echo "Build complete."
-
-=======
->>>>>>> dbc53587
 # remove all data from the microSD card to repopulate it with a pristine image.
 clean-card:
 	-umount $(BOOTPOINT)
@@ -143,14 +106,4 @@
 	sudo mkdir -p $(MOUNTPOINT)
 	mount $(MOUNTPOINT)
 	sudo rm -rf $(MOUNTPOINT)/*
-<<<<<<< HEAD
-	umount $(MOUNTPOINT)
-
-# build the weekly test image
-weekly-card: clean-card microSD
-	dd if=$(DEVICE) of=$(IMAGE) bs=1M
-	@echo "Image copied.  The microSD card may now be removed."
-	tar -cjvf $(ARCHIVE) $(IMAGE)
-=======
-	umount $(MOUNTPOINT)
->>>>>>> dbc53587
+	umount $(MOUNTPOINT)